"""
Copyright © 2023 Howard Hughes Medical Institute, Authored by Carsen Stringer and Marius Pachitariu.
"""
<<<<<<< HEAD
import os, tempfile, shutil, logging, io
from tqdm import tqdm
=======
import logging
import os, warnings, time, tempfile, datetime, pathlib, shutil, subprocess
from tqdm import tqdm, trange
>>>>>>> 28ddc24f
from urllib.request import urlopen
import cv2
from scipy.ndimage import find_objects, gaussian_filter, generate_binary_structure, label, maximum_filter1d, binary_fill_holes
from scipy.spatial import ConvexHull
import numpy as np
import colorsys
import fastremap
from multiprocessing import Pool, cpu_count

from . import metrics

try:
    from skimage.morphology import remove_small_holes
    SKIMAGE_ENABLED = True
except:
    SKIMAGE_ENABLED = False

class TqdmToLogger(io.StringIO):
    """
        Output stream for TQDM which will output to logger module instead of
        the StdOut.
    """
    logger = None
    level = None
    buf = ''
    def __init__(self,logger,level=None):
        super(TqdmToLogger, self).__init__()
        self.logger = logger
        self.level = level or logging.INFO
    def write(self,buf):
        self.buf = buf.strip('\r\n\t ')
    def flush(self):
        self.logger.log(self.level, self.buf)

def rgb_to_hsv(arr):
    rgb_to_hsv_channels = np.vectorize(colorsys.rgb_to_hsv)
    r, g, b = np.rollaxis(arr, axis=-1)
    h, s, v = rgb_to_hsv_channels(r, g, b)
    hsv = np.stack((h,s,v), axis=-1)
    return hsv

def hsv_to_rgb(arr):
    hsv_to_rgb_channels = np.vectorize(colorsys.hsv_to_rgb)
    h, s, v = np.rollaxis(arr, axis=-1)
    r, g, b = hsv_to_rgb_channels(h, s, v)
    rgb = np.stack((r,g,b), axis=-1)
    return rgb

def download_url_to_file(url, dst, progress=True):
    r"""Download object at the given URL to a local path.
            Thanks to torch, slightly modified
    Args:
        url (string): URL of the object to download
        dst (string): Full path where object will be saved, e.g. `/tmp/temporary_file`
        progress (bool, optional): whether or not to display a progress bar to stderr
            Default: True
    """
    file_size = None
    import ssl
    ssl._create_default_https_context = ssl._create_unverified_context
    u = urlopen(url)
    meta = u.info()
    if hasattr(meta, 'getheaders'):
        content_length = meta.getheaders("Content-Length")
    else:
        content_length = meta.get_all("Content-Length")
    if content_length is not None and len(content_length) > 0:
        file_size = int(content_length[0])
    # We deliberately save it in a temp file and move it after
    dst = os.path.expanduser(dst)
    dst_dir = os.path.dirname(dst)
    f = tempfile.NamedTemporaryFile(delete=False, dir=dst_dir)
    try:
        with tqdm(total=file_size, disable=not progress,
                  unit='B', unit_scale=True, unit_divisor=1024) as pbar:
            while True:
                buffer = u.read(8192)
                if len(buffer) == 0:
                    break
                f.write(buffer)
                pbar.update(len(buffer))
        f.close()
        shutil.move(f.name, dst)
    finally:
        f.close()
        if os.path.exists(f.name):
            os.remove(f.name)

def distance_to_boundary(masks):
    """ get distance to boundary of mask pixels
    
    Parameters
    ----------------

    masks: int, 2D or 3D array 
        size [Ly x Lx] or [Lz x Ly x Lx], 0=NO masks; 1,2,...=mask labels

    Returns
    ----------------

    dist_to_bound: 2D or 3D array 
        size [Ly x Lx] or [Lz x Ly x Lx]

    """
    if masks.ndim > 3 or masks.ndim < 2:
        raise ValueError('distance_to_boundary takes 2D or 3D array, not %dD array'%masks.ndim)
    dist_to_bound = np.zeros(masks.shape, np.float64)
    
    if masks.ndim==3:
        for i in range(masks.shape[0]):
            dist_to_bound[i] = distance_to_boundary(masks[i])
        return dist_to_bound
    else:
        slices = find_objects(masks)
        for i,si in enumerate(slices):
            if si is not None:
                sr,sc = si
                mask = (masks[sr, sc] == (i+1)).astype(np.uint8)
                contours = cv2.findContours(mask, cv2.RETR_EXTERNAL, cv2.CHAIN_APPROX_NONE)
                pvc, pvr = np.concatenate(contours[-2], axis=0).squeeze().T  
                ypix, xpix = np.nonzero(mask)
                min_dist = ((ypix[:,np.newaxis] - pvr)**2 + 
                            (xpix[:,np.newaxis] - pvc)**2).min(axis=1)
                dist_to_bound[ypix + sr.start, xpix + sc.start] = min_dist
        return dist_to_bound

def masks_to_edges(masks, threshold=1.0):
    """ get edges of masks as a 0-1 array 
    
    Parameters
    ----------------

    masks: int, 2D or 3D array 
        size [Ly x Lx] or [Lz x Ly x Lx], 0=NO masks; 1,2,...=mask labels

    Returns
    ----------------

    edges: 2D or 3D array 
        size [Ly x Lx] or [Lz x Ly x Lx], True pixels are edge pixels

    """
    dist_to_bound = distance_to_boundary(masks)
    edges = (dist_to_bound < threshold) * (masks > 0)
    return edges

def remove_edge_masks(masks, change_index=True):
    """ remove masks with pixels on edge of image
    
    Parameters
    ----------------

    masks: int, 2D or 3D array 
        size [Ly x Lx] or [Lz x Ly x Lx], 0=NO masks; 1,2,...=mask labels

    change_index: bool (optional, default True)
        if True, after removing masks change indexing so no missing label numbers

    Returns
    ----------------

    outlines: 2D or 3D array 
        size [Ly x Lx] or [Lz x Ly x Lx], 0=NO masks; 1,2,...=mask labels

    """
    slices = find_objects(masks.astype(int))
    for i,si in enumerate(slices):
        remove = False
        if si is not None:
            for d,sid in enumerate(si):
                if sid.start==0 or sid.stop==masks.shape[d]:
                    remove=True
                    break  
            if remove:
                masks[si][masks[si]==i+1] = 0
    shape = masks.shape
    if change_index:
        _,masks = np.unique(masks, return_inverse=True)
        masks = np.reshape(masks, shape).astype(np.int32)

    return masks

def masks_to_outlines(masks):
    """ get outlines of masks as a 0-1 array 
    
    Parameters
    ----------------

    masks: int, 2D or 3D array 
        size [Ly x Lx] or [Lz x Ly x Lx], 0=NO masks; 1,2,...=mask labels

    Returns
    ----------------

    outlines: 2D or 3D array 
        size [Ly x Lx] or [Lz x Ly x Lx], True pixels are outlines

    """
    if masks.ndim > 3 or masks.ndim < 2:
        raise ValueError('masks_to_outlines takes 2D or 3D array, not %dD array'%masks.ndim)
    outlines = np.zeros(masks.shape, bool)
    
    if masks.ndim==3:
        for i in range(masks.shape[0]):
            outlines[i] = masks_to_outlines(masks[i])
        return outlines
    else:
        slices = find_objects(masks.astype(int))
        for i,si in enumerate(slices):
            if si is not None:
                sr,sc = si
                mask = (masks[sr, sc] == (i+1)).astype(np.uint8)
                contours = cv2.findContours(mask, cv2.RETR_EXTERNAL, cv2.CHAIN_APPROX_NONE)
                pvc, pvr = np.concatenate(contours[-2], axis=0).squeeze().T            
                vr, vc = pvr + sr.start, pvc + sc.start 
                outlines[vr, vc] = 1
        return outlines

def outlines_list(masks, multiprocessing_threshold=1000, multiprocessing=None):
    """ get outlines of masks as a list to loop over for plotting
    This function is a wrapper for outlines_list_single and outlines_list_multi

    Multiprocessing is disabled for Windows"""

    # default to use multiprocessing if few_masks, but allow user to override
    if multiprocessing is None:
        few_masks = np.max(masks) < multiprocessing_threshold
        multiprocessing = few_masks

    # disable multiprocessing for Windows
    if os.name == 'nt':
        if multiprocessing:
            logging.getLogger(__name__).warning('Multiprocessing is disabled for Windows')
        multiprocessing = False

    if multiprocessing:
        return outlines_list_multi(masks)
    else:
        return outlines_list_single(masks)

def outlines_list_single(masks):
    """ get outlines of masks as a list to loop over for plotting """
    outpix=[]
    for n in np.unique(masks)[1:]:
        mn = masks==n
        if mn.sum() > 0:
            contours = cv2.findContours(mn.astype(np.uint8), mode=cv2.RETR_EXTERNAL, method=cv2.CHAIN_APPROX_NONE)
            contours = contours[-2]
            cmax = np.argmax([c.shape[0] for c in contours])
            pix = contours[cmax].astype(int).squeeze()
            if len(pix)>4:
                outpix.append(pix)
            else:
                outpix.append(np.zeros((0,2)))
    return outpix

def dilate_masks(masks, n_iter=5):
    """ dilate masks by n_iter pixels """
    dilated_masks = masks.copy()
    for n in range(n_iter):
        # define the structuring element to use for dilation
        kernel = np.ones((3,3), "uint8") 
        # find the distance to each mask (distances are zero within masks)
        dist_transform = cv2.distanceTransform((dilated_masks==0).astype("uint8"), cv2.DIST_L2, 5)
        # dilate each mask and assign to it the pixels along the border of the mask
        # (does not allow dilation into other masks since dist_transform is zero there)
        for i in range(1, np.max(masks)+1):
            mask = (dilated_masks==i).astype("uint8")
            dilated_mask = cv2.dilate(mask, kernel, iterations=1)
            dilated_mask = np.logical_and(dist_transform<2, dilated_mask)
            dilated_masks[dilated_mask > 0] = i
    return dilated_masks

def outlines_list_multi(masks, num_processes=None):
    """ get outlines of masks as a list to loop over for plotting """
    if num_processes is None:
        num_processes = cpu_count()

    unique_masks = np.unique(masks)[1:]
    with Pool(processes=num_processes) as pool:
        outpix = pool.map(get_outline_multi, [(masks, n) for n in unique_masks])
    return outpix

def get_outline_multi(args):
    masks, n = args
    mn = masks == n
    if mn.sum() > 0:
        contours = cv2.findContours(mn.astype(np.uint8), mode=cv2.RETR_EXTERNAL, method=cv2.CHAIN_APPROX_NONE)
        contours = contours[-2]
        cmax = np.argmax([c.shape[0] for c in contours])
        pix = contours[cmax].astype(int).squeeze()
        return pix if len(pix) > 4 else np.zeros((0, 2))
    return np.zeros((0, 2))

def get_perimeter(points):
    """ perimeter of points - npoints x ndim """
    if points.shape[0]>4:
        points = np.append(points, points[:1], axis=0)
        return ((np.diff(points, axis=0)**2).sum(axis=1)**0.5).sum()
    else:
        return 0

def get_mask_compactness(masks):
    perimeters = get_mask_perimeters(masks)
    #outlines = masks_to_outlines(masks)
    #perimeters = np.unique(outlines*masks, return_counts=True)[1][1:]
    npoints = np.unique(masks, return_counts=True)[1][1:]
    areas = npoints
    compactness =  4 * np.pi * areas / perimeters**2
    compactness[perimeters==0] = 0
    compactness[compactness>1.0] = 1.0
    return compactness

def get_mask_perimeters(masks):
    """ get perimeters of masks """
    perimeters = np.zeros(masks.max())
    for n in range(masks.max()):
        mn = masks==(n+1)
        if mn.sum() > 0:
            contours = cv2.findContours(mn.astype(np.uint8), mode=cv2.RETR_EXTERNAL,
                                        method=cv2.CHAIN_APPROX_NONE)[-2]
            #cmax = np.argmax([c.shape[0] for c in contours])
            #perimeters[n] = get_perimeter(contours[cmax].astype(int).squeeze())
            perimeters[n] = np.array([get_perimeter(c.astype(int).squeeze()) for c in contours]).sum()

    return perimeters

def circleMask(d0):
    """ creates array with indices which are the radius of that x,y point
        inputs:
            d0 (patch of (-d0,d0+1) over which radius computed
        outputs:
            rs: array (2*d0+1,2*d0+1) of radii
            dx,dy: indices of patch
    """
    dx  = np.tile(np.arange(-d0[1],d0[1]+1), (2*d0[0]+1,1))
    dy  = np.tile(np.arange(-d0[0],d0[0]+1), (2*d0[1]+1,1))
    dy  = dy.transpose()

    rs  = (dy**2 + dx**2) ** 0.5
    return rs, dx, dy

def get_mask_stats(masks_true):
    mask_perimeters = get_mask_perimeters(masks_true)

    # disk for compactness
    rs,dy,dx = circleMask(np.array([100, 100]))
    rsort = np.sort(rs.flatten())

    # area for solidity
    npoints = np.unique(masks_true, return_counts=True)[1][1:]
    areas = npoints - mask_perimeters / 2 - 1
    
    compactness = np.zeros(masks_true.max())
    convexity = np.zeros(masks_true.max())
    solidity = np.zeros(masks_true.max())
    convex_perimeters = np.zeros(masks_true.max())
    convex_areas = np.zeros(masks_true.max())
    for ic in range(masks_true.max()):
        points = np.array(np.nonzero(masks_true==(ic+1))).T
        if len(points)>15 and mask_perimeters[ic] > 0:
            med = np.median(points, axis=0)
            # compute compactness of ROI
            r2 = ((points - med)**2).sum(axis=1)**0.5
            compactness[ic] = (rsort[:r2.size].mean() + 1e-10) / r2.mean()
            try:
                hull = ConvexHull(points)
                convex_perimeters[ic] = hull.area
                convex_areas[ic] = hull.volume
            except:
                convex_perimeters[ic] = 0
                
    convexity[mask_perimeters>0.0] = (convex_perimeters[mask_perimeters>0.0] / 
                                      mask_perimeters[mask_perimeters>0.0])
    solidity[convex_areas>0.0] = (areas[convex_areas>0.0] / 
                                     convex_areas[convex_areas>0.0])
    convexity = np.clip(convexity, 0.0, 1.0)
    solidity = np.clip(solidity, 0.0, 1.0)
    compactness = np.clip(compactness, 0.0, 1.0)
    return convexity, solidity, compactness

def get_masks_unet(output, cell_threshold=0, boundary_threshold=0):
    """ create masks using cell probability and cell boundary """
    cells = (output[...,1] - output[...,0])>cell_threshold
    selem = generate_binary_structure(cells.ndim, connectivity=1)
    labels, nlabels = label(cells, selem)

    if output.shape[-1]>2:
        slices = find_objects(labels)
        dists = 10000*np.ones(labels.shape, np.float32)
        mins = np.zeros(labels.shape, np.int32)
        borders = np.logical_and(~(labels>0), output[...,2]>boundary_threshold)
        pad = 10
        for i,slc in enumerate(slices):
            if slc is not None:
                slc_pad = tuple([slice(max(0,sli.start-pad), min(labels.shape[j], sli.stop+pad))
                                    for j,sli in enumerate(slc)])
                msk = (labels[slc_pad] == (i+1)).astype(np.float32)
                msk = 1 - gaussian_filter(msk, 5)
                dists[slc_pad] = np.minimum(dists[slc_pad], msk)
                mins[slc_pad][dists[slc_pad]==msk] = (i+1)
        labels[labels==0] = borders[labels==0] * mins[labels==0]
        
    masks = labels
    shape0 = masks.shape
    _,masks = np.unique(masks, return_inverse=True)
    masks = np.reshape(masks, shape0)
    return masks

def stitch3D(masks, stitch_threshold=0.25):
    """ stitch 2D masks into 3D volume with stitch_threshold on IOU """
    mmax = masks[0].max()
    empty = 0
    
    for i in trange(len(masks)-1):
        iou = metrics._intersection_over_union(masks[i+1], masks[i])[1:,1:]
        if not iou.size and empty == 0:
            masks[i+1] = masks[i+1]
            mmax = masks[i+1].max()
        elif not iou.size and not empty == 0:
            icount = masks[i+1].max()
            istitch = np.arange(mmax+1, mmax + icount+1, 1, int)
            mmax += icount
            istitch = np.append(np.array(0), istitch)
            masks[i+1] = istitch[masks[i+1]]
        else:
            iou[iou < stitch_threshold] = 0.0
            iou[iou < iou.max(axis=0)] = 0.0
            istitch = iou.argmax(axis=1) + 1
            ino = np.nonzero(iou.max(axis=1)==0.0)[0]
            istitch[ino] = np.arange(mmax+1, mmax+len(ino)+1, 1, int)
            mmax += len(ino)
            istitch = np.append(np.array(0), istitch)
            masks[i+1] = istitch[masks[i+1]]
            empty = 1
            
    return masks

def diameters(masks):
    #_, counts = np.unique(np.int32(masks), return_counts=True)
    uniq, counts = fastremap.unique(masks.astype("int32"), return_counts=True)
    counts = counts[1:]
    md = np.median(counts**0.5)
    if np.isnan(md):
        md = 0
    md /= (np.pi**0.5)/2
    return md, counts**0.5

def radius_distribution(masks, bins):
    unique, counts = np.unique(masks, return_counts=True)
    counts = counts[unique!=0]
    nb, _ = np.histogram((counts**0.5)*0.5, bins)
    nb = nb.astype(np.float32)
    if nb.sum() > 0:
        nb = nb / nb.sum()
    md = np.median(counts**0.5)*0.5
    if np.isnan(md):
        md = 0
    md /= (np.pi**0.5)/2
    return nb, md, (counts**0.5)/2

def size_distribution(masks):
    counts = np.unique(masks, return_counts=True)[1][1:]
    return np.percentile(counts, 25) / np.percentile(counts, 75)

def process_cells(M0, npix=20):
    unq, ic = np.unique(M0, return_counts=True)
    for j in range(len(unq)):
        if ic[j]<npix:
            M0[M0==unq[j]] = 0
    return M0

def fill_holes_and_remove_small_masks(masks, min_size=15):
    """ fill holes in masks (2D/3D) and discard masks smaller than min_size (2D)
    
    fill holes in each mask using scipy.ndimage.morphology.binary_fill_holes

    (might have issues at borders between cells, todo: check and fix)
    
    Parameters
    ----------------

    masks: int, 2D or 3D array
        labelled masks, 0=NO masks; 1,2,...=mask labels,
        size [Ly x Lx] or [Lz x Ly x Lx]

    min_size: int (optional, default 15)
        minimum number of pixels per mask, can turn off with -1

    Returns
    ---------------

    masks: int, 2D or 3D array
        masks with holes filled and masks smaller than min_size removed, 
        0=NO masks; 1,2,...=mask labels,
        size [Ly x Lx] or [Lz x Ly x Lx]
    
    """
        
    if masks.ndim > 3 or masks.ndim < 2:
        raise ValueError('masks_to_outlines takes 2D or 3D array, not %dD array'%masks.ndim)
    
    slices = find_objects(masks)
    j = 0
    for i,slc in enumerate(slices):
        if slc is not None:
            msk = masks[slc] == (i+1)
            npix = msk.sum()
            if min_size > 0 and npix < min_size:
                masks[slc][msk] = 0
            elif npix > 0:   
                if msk.ndim==3:
                    for k in range(msk.shape[0]):
                        msk[k] = binary_fill_holes(msk[k])
                else:          
                    msk = binary_fill_holes(msk)
                masks[slc][msk] = (j+1)
                j+=1
    return masks<|MERGE_RESOLUTION|>--- conflicted
+++ resolved
@@ -1,14 +1,9 @@
 """
 Copyright © 2023 Howard Hughes Medical Institute, Authored by Carsen Stringer and Marius Pachitariu.
 """
-<<<<<<< HEAD
-import os, tempfile, shutil, logging, io
-from tqdm import tqdm
-=======
 import logging
-import os, warnings, time, tempfile, datetime, pathlib, shutil, subprocess
+import os, tempfile, shutil, io
 from tqdm import tqdm, trange
->>>>>>> 28ddc24f
 from urllib.request import urlopen
 import cv2
 from scipy.ndimage import find_objects, gaussian_filter, generate_binary_structure, label, maximum_filter1d, binary_fill_holes
